{
  "version": "7",
  "dialect": "postgresql",
  "entries": [
    {
      "idx": 0,
      "version": "7",
      "when": 1731787319603,
      "tag": "0000_ambiguous_corsair",
      "breakpoints": true
    },
    {
      "idx": 1,
      "version": "7",
      "when": 1731853484548,
      "tag": "0001_brainy_random",
      "breakpoints": true
    },
    {
      "idx": 2,
      "version": "7",
      "when": 1732594865694,
      "tag": "0002_fixed_scarlet_spider",
      "breakpoints": true
    },
    {
      "idx": 3,
      "version": "7",
      "when": 1732990735661,
      "tag": "0003_real_reaper",
      "breakpoints": true
    },
    {
      "idx": 4,
      "version": "7",
      "when": 1732994120693,
      "tag": "0004_tricky_molly_hayes",
      "breakpoints": true
    },
    {
      "idx": 5,
      "version": "7",
      "when": 1732994198254,
      "tag": "0005_wild_masked_marvel",
      "breakpoints": true
    },
    {
      "idx": 6,
      "version": "7",
      "when": 1732995365992,
      "tag": "0006_last_sentinels",
      "breakpoints": true
    },
    {
      "idx": 7,
      "version": "7",
      "when": 1732998828292,
      "tag": "0007_quiet_forgotten_one",
      "breakpoints": true
    },
    {
      "idx": 8,
      "version": "7",
<<<<<<< HEAD
      "when": 1733291809195,
      "tag": "0008_dear_nova",
=======
      "when": 1733332835658,
      "tag": "0008_overjoyed_brother_voodoo",
>>>>>>> 96aca43e
      "breakpoints": true
    }
  ]
}<|MERGE_RESOLUTION|>--- conflicted
+++ resolved
@@ -61,13 +61,15 @@
     {
       "idx": 8,
       "version": "7",
-<<<<<<< HEAD
-      "when": 1733291809195,
-      "tag": "0008_dear_nova",
-=======
       "when": 1733332835658,
       "tag": "0008_overjoyed_brother_voodoo",
->>>>>>> 96aca43e
+      "breakpoints": true
+    },
+    {
+      "idx": 9,
+      "version": "7",
+      "when": 1733291809195,
+      "tag": "0009_dear_nova",
       "breakpoints": true
     }
   ]
