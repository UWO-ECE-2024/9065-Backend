{
  "name": "9065-backend",
  "scripts": {
    "build": "tsc",
    "start": "node dist/index.js",
    "dev": "tsx watch src/index.ts",
    "db:generate": "drizzle-kit generate --config ./drizzle.config.ts",
    "db:migrate": "tsx ./src/db/migrate.ts",
    "db:studio": "drizzle-kit studio --port 7200"
  },
  "dependencies": {
    "bcrypt": "^5.1.1",
    "body-parser": "^1.20.3",
    "cors": "^2.8.5",
    "drizzle-orm": "^0.33.0",
    "drizzle-zod": "^0.5.1",
    "express": "^4.21.1",
    "jsonwebtoken": "^9.0.2",
    "morgan": "^1.10.0",
<<<<<<< HEAD
    "multer": "1.4.5-lts.1",
=======
    "multer": "^1.4.5-lts.1",
>>>>>>> 57f4e707
    "pg": "^8.13.0",
    "snowflake-uuid": "^1.0.0",
    "zod": "^3.23.8"
  },
  "devDependencies": {
    "@types/bcrypt": "^5.0.2",
    "@types/body-parser": "^1.19.5",
    "@types/cors": "^2.8.17",
    "@types/express": "^5.0.0",
    "@types/jsonwebtoken": "^9.0.7",
    "@types/morgan": "^1.9.9",
    "@types/multer": "^1.4.12",
    "@types/node": "^20.17.6",
    "@types/pg": "^8.11.10",
    "@types/swagger-jsdoc": "^6.0.4",
    "@types/swagger-ui-express": "^4.1.7",
    "dotenv": "^16.4.5",
    "drizzle-kit": "^0.24.2",
    "swagger-jsdoc": "^6.2.8",
    "swagger-ui-express": "^5.0.1",
    "tsx": "^4.7.1",
    "typescript": "^5.6.3"
  }
}<|MERGE_RESOLUTION|>--- conflicted
+++ resolved
@@ -17,11 +17,7 @@
     "express": "^4.21.1",
     "jsonwebtoken": "^9.0.2",
     "morgan": "^1.10.0",
-<<<<<<< HEAD
-    "multer": "1.4.5-lts.1",
-=======
     "multer": "^1.4.5-lts.1",
->>>>>>> 57f4e707
     "pg": "^8.13.0",
     "snowflake-uuid": "^1.0.0",
     "zod": "^3.23.8"
