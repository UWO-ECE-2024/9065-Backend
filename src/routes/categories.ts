import { Router } from "express";
import { db } from "../db";
import { categories, products } from "../db/schema";
import { eq } from "drizzle-orm";
import { generator } from "../libs/id_generator";

const categoryRoutes = Router();


/**
 * @swagger
 * /category/list:
 *   get:
 *     summary: Retrieve a list of all categories.
 *     description: Fetch all categories from the database.
 *     tags:
 *       - Category
 *     responses:
 *       '200':
 *         description: A list of categories
 *         content:
 *           application/json:
 *             schema:
 *               type: object
 *               properties:
 *                 data:
 *                   type: array
 *                   items:
 *                     type: object
 *                     properties:
 *                       categoryId:
 *                         type: string
 *                       name:
 *                         type: string
 *                       description:
 *                         type: string
 *                       parentCategoryId:
 *                         type: string
 *       '500':
 *         description: Internal server error
 *         content:
 *           application/json:
 *             schema:
 *               type: object
 *               properties:
 *                 error:
 *                   type: object
 *                   properties:
 *                     issues:
 *                       type: array
 *                       items:
 *                         type: object
 *                         properties:
 *                           code:
 *                             type: string
 *                           message:
 *                             type: string
 */
categoryRoutes.get("/list", async (req, res) => {
  try {
    const allCategories = await db.select().from(categories).execute();
    res.status(200).json({
      data: allCategories,
    });
  } catch (error) {
    res.status(500).json({
      error: {
        issues: [
          {
            code: "internal_server_error",
            message: (error as Error).message ?? "Internal server error",
          },
        ],
      },
    });
  }
});

/**
 * @swagger
 * /category/{name}/products:
 *   get:
 *     summary: Get products by category name.
 *     description: Retrieve all products associated with a specific category name.
 *     tags:
 *       - Category
 *     parameters:
 *       - in: path
 *         name: name
 *         required: true
 *         schema:
 *           type: string
 *         description: The name of the category to retrieve products for.
 *     responses:
 *       '200':
 *         description: A successful response
 *         content:
 *           application/json:
 *             schema:
 *               type: object
 *               properties:
 *                 data:
 *                   type: array
 *                   items:
 *                     type: object
 *                     properties:
 *                       productId:
 *                         type: string
 *                       name:
 *                         type: string
 *                       description:
 *                         type: string
 *                       basePrice:
 *                         type: number
 *                       stockQuantity:
 *                         type: integer
 *                       sku:
 *                         type: string
 *                       isActive:
 *                         type: boolean
 *       '404':
 *         description: Category not found or no products found for this category
 *       '500':
 *         description: Internal server error
 */
<<<<<<< HEAD

// @ts-ignore
categoryRoutes.get("/:id/products", async (req, res) => {
=======
categoryRoutes.get("/:name/products", async (req, res) => {
>>>>>>> 770b35dc
  try {
    const categoryName = req.params.name;
    const category = await db
      .select()
      .from(categories)
      .where(eq(categories.name, categoryName))
      .execute();

    if (category.length === 0) {
      return res.status(404).json({
        error: {
          issues: [
            {
              code: "not_found",
              message: "Category not found",
            },
          ],
        },
      });
    }

    const productsList = await db
      .select()
      .from(products)
      .where(eq(products.categoryId, category[0].categoryId))
      .execute();

    // if (productsList.length === 0) {
    //   return res.status(404).json({
    //     error: {
    //       issues: [
    //         {
    //           code: "not_found",
    //           message: "No products found for this category",
    //         },
    //       ],
    //     },
    //   });
    // }

    res.status(200).json({
      data: productsList,
    });
  } catch (error) {
    res.status(500).json({
      error: {
        issues: [
          {
            code: "internal_server_error",
            message: (error as Error).message ?? "Internal server error",
          },
        ],
      },
    });
  }
});

/**
 * @swagger
 * /category/create:
 *   post:
 *     summary: Add a new category.
 *     description: Create a new category entry in the database with a unique identifier.
 *     tags:
 *       - Category
 *     requestBody:
 *       required: true
 *       content:
 *         application/json:
 *           schema:
 *             type: object
 *             properties:
 *               name:
 *                 type: string
 *                 description: The title of the category.
 *                 example: Home Appliances
 *               description:
 *                 type: string
 *                 description: A short summary of the category.
 *                 example: Appliances for home use
 *     responses:
 *       '201':
 *         description: Category successfully added
 *         content:
 *           application/json:
 *             schema:
 *               type: object
 *               properties:
 *                 message:
 *                   type: string
 *                 data:
 *                   type: object
 *                   properties:
 *                     categoryId:
 *                       type: string
 *                     name:
 *                       type: string
 *                     description:
 *                       type: string
 *                     parentCategoryId:
 *                       type: string
 *       '400':
 *         description: Bad request, category name is required
 *         content:
 *           application/json:
 *             schema:
 *               type: object
 *               properties:
 *                 error:
 *                   type: object
 *                   properties:
 *                     issues:
 *                       type: array
 *                       items:
 *                         type: object
 *                         properties:
 *                           code:
 *                             type: string
 *                           message:
 *                             type: string
 *       '500':
 *         description: Internal server error
 *         content:
 *           application/json:
 *             schema:
 *               type: object
 *               properties:
 *                 error:
 *                   type: object
 *                   properties:
 *                     issues:
 *                       type: array
 *                       items:
 *                         type: object
 *                         properties:
 *                           code:
 *                             type: string
 *                           message:
 *                             type: string
 */
categoryRoutes.post("/create", async (req, res) => {
  try {
    const { name, description, parentCategoryId } = req.body;

    if (!name) {
      return res.status(400).json({
        error: {
          issues: [
            {
              code: "bad_request",
              message: "Category name is required",
            },
          ],
        },
      });
    }

    // Check if parentCategoryId is provided and valid
    if (parentCategoryId) {
      const parentCategory = await db
        .select()
        .from(categories)
        .where(eq(categories.categoryId, parentCategoryId))
        .execute();

      if (parentCategory.length === 0) {
        return res.status(400).json({
          error: {
            issues: [
              {
                code: "bad_request",
                message: "Invalid parent category ID",
              },
            ],
          },
        });
      }
    }

    const newCategory = await db
      .insert(categories)
      .values({
        categoryId: Number(generator.nextId()),
        name,
        description,
        parentCategoryId: parentCategoryId || null, // Allow null if not provided
      })
      .returning()
      .execute();

    res.status(201).json({
      message: "Category created successfully",
      data: newCategory,
    });
  } catch (error) {
    res.status(500).json({
      error: {
        issues: [
          {
            code: "internal_server_error",
            message: (error as Error).message ?? "Internal server error",
          },
        ],
      },
    });
  }
});

/**
 * @swagger
 * /category/update:
 *   put:
 *     summary: Update an existing category.
 *     description: Modify the details of an existing category in the database.
 *     tags:
 *       - Category
 *     requestBody:
 *       required: true
 *       content:
 *         application/json:
 *           schema:
 *             type: object
 *             properties:
 *               id:
 *                 type: string
 *                 description: The unique identifier of the category to update.
 *                 example: "12345"
 *               name:
 *                 type: string
 *                 description: The new name of the category.
 *                 example: "Updated Category Name"
 *               description:
 *                 type: string
 *                 description: The new description of the category.
 *                 example: "Updated description for the category."
 *               parentCategoryId:
 *                 type: string
 *                 description: The ID of the parent category, if applicable.
 *                 example: "67890"
 *               isActive:
 *                 type: boolean
 *                 description: The active status of the category.
 *                 example: true
 *     responses:
 *       '200':
 *         description: Category updated successfully
 *         content:
 *           application/json:
 *             schema:
 *               type: object
 *               properties:
 *                 message:
 *                   type: string
 *                 data:
 *                   type: object
 *                   properties:
 *                     categoryId:
 *                       type: string
 *                     name:
 *                       type: string
 *                     description:
 *                       type: string
 *                     parentCategoryId:
 *                       type: string
 *                     isActive:
 *                       type: boolean
 *       '400':
 *         description: Bad request, category ID is required or invalid parent category ID
 *         content:
 *           application/json:
 *             schema:
 *               type: object
 *               properties:
 *                 error:
 *                   type: object
 *                   properties:
 *                     issues:
 *                       type: array
 *                       items:
 *                         type: object
 *                         properties:
 *                           code:
 *                             type: string
 *                           message:
 *                             type: string
 *       '404':
 *         description: Category not found
 *         content:
 *           application/json:
 *             schema:
 *               type: object
 *               properties:
 *                 error:
 *                   type: object
 *                   properties:
 *                     issues:
 *                       type: array
 *                       items:
 *                         type: object
 *                         properties:
 *                           code:
 *                             type: string
 *                           message:
 *                             type: string
 *       '500':
 *         description: Internal server error
 *         content:
 *           application/json:
 *             schema:
 *               type: object
 *               properties:
 *                 error:
 *                   type: object
 *                   properties:
 *                     issues:
 *                       type: array
 *                       items:
 *                         type: object
 *                         properties:
 *                           code:
 *                             type: string
 *                           message:
 *                             type: string
 */
categoryRoutes.put("/update", async (req, res) => {
  try {
    const { id, name, description, parentCategoryId, isActive } = req.body;

    if (!id) {
      return res.status(400).json({
        error: {
          issues: [
            {
              code: "bad_request",
              message: "Category ID is required",
            },
          ],
        },
      });
    }

    // Check if category exists
    const category = await db
      .select()
      .from(categories)
      .where(eq(categories.categoryId, id))
      .execute();

    if (category.length === 0) {
      return res.status(404).json({
        error: {
          issues: [
            {
              code: "not_found",
              message: "Category not found",
            },
          ],
        },
      });
    }

    // Validate parent category if provided
    if (parentCategoryId) {
      const parentCategory = await db
        .select()
        .from(categories)
        .where(eq(categories.categoryId, parentCategoryId))
        .execute();

      if (parentCategory.length === 0) {
        return res.status(400).json({
          error: {
            issues: [
              {
                code: "bad_request",
                message: "Invalid parent category ID",
              },
            ],
          },
        });
      }
    }

    // Update category
    const updatedCategory = await db
      .update(categories)
      .set({
        name: name || category[0].name,
        description: description || category[0].description,
        parentCategoryId: parentCategoryId || category[0].parentCategoryId,
        isActive: isActive !== undefined ? isActive : category[0].isActive,
      })
      .where(eq(categories.categoryId, id))
      .returning()
      .execute();

    if (Array.isArray(updatedCategory) && updatedCategory.length > 0) {
      res.status(200).json({
        message: "Category updated successfully",
        data: updatedCategory[0],
      });
    } else {
      res.status(500).json({
        error: {
          issues: [
            {
              code: "update_failed",
              message: "Failed to update category",
            },
          ],
        },
      });
    }
  } catch (error) {
    res.status(500).json({
      error: {
        issues: [
          {
            code: "internal_server_error",
            message: (error as Error).message ?? "Internal server error",
          },
        ],
      },
    });
  }
});

/**
 * @swagger
 * /category:
 *   delete:
 *     summary: Delete a category.
 *     description: Remove a category from the database using its unique identifier.
 *     tags:
 *       - Category
 *     requestBody:
 *       required: true
 *       content:
 *         application/json:
 *           schema:
 *             type: object
 *             properties:
 *               id:
 *                 type: string
 *                 description: The unique identifier of the category to delete.
 *                 example: "12345"
 *     responses:
 *       '200':
 *         description: Category deleted successfully
 *         content:
 *           application/json:
 *             schema:
 *               type: object
 *               properties:
 *                 message:
 *                   type: string
 *       '404':
 *         description: Category not found
 *         content:
 *           application/json:
 *             schema:
 *               type: object
 *               properties:
 *                 error:
 *                   type: object
 *                   properties:
 *                     issues:
 *                       type: array
 *                       items:
 *                         type: object
 *                         properties:
 *                           code:
 *                             type: string
 *                           message:
 *                             type: string
 *       '500':
 *         description: Internal server error
 *         content:
 *           application/json:
 *             schema:
 *               type: object
 *               properties:
 *                 error:
 *                   type: object
 *                   properties:
 *                     issues:
 *                       type: array
 *                       items:
 *                         type: object
 *                         properties:
 *                           code:
 *                             type: string
 *                           message:
 *                             type: string
 */
categoryRoutes.delete("/", async (req, res) => {
  try {
    const { id: categoryId } = req.body;

    // Check if the category exists
    const category = await db
      .select()
      .from(categories)
      .where(eq(categories.categoryId, categoryId))
      .execute();

    if (category.length === 0) {
      return res.status(404).json({
        error: {
          issues: [
            {
              code: "not_found",
              message: "Category not found",
            },
          ],
        },
      });
    }

    // Delete the category
    await db
      .delete(categories)
      .where(eq(categories.categoryId, categoryId))
      .execute();

    res.status(200).json({
      message: "Category deleted successfully",
    });
  } catch (error) {
    res.status(500).json({
      error: {
        issues: [
          {
            code: "internal_server_error",
            message: (error as Error).message ?? "Internal server error",
          },
        ],
      },
    });
  }
});

export default categoryRoutes;<|MERGE_RESOLUTION|>--- conflicted
+++ resolved
@@ -123,13 +123,8 @@
  *       '500':
  *         description: Internal server error
  */
-<<<<<<< HEAD
-
-// @ts-ignore
-categoryRoutes.get("/:id/products", async (req, res) => {
-=======
+
 categoryRoutes.get("/:name/products", async (req, res) => {
->>>>>>> 770b35dc
   try {
     const categoryName = req.params.name;
     const category = await db
