--- conflicted
+++ resolved
@@ -7,11 +7,8 @@
 import productsRoutes from "./routes/products";
 import categoryRoutes from "./routes/categories";
 import cartRoutes from "./routes/carts";
-<<<<<<< HEAD
 import stocksRoutes from "./routes/stocks";
-=======
 import bodyParser from "body-parser";
->>>>>>> 770b35dc
 
 dotenv.config();
 
@@ -42,13 +39,8 @@
 app.use(bodyParser.json());
 app.use(
   cors({
-<<<<<<< HEAD
     origin: "*", // change it in production base on your request origin domain
     methods: ["GET", "POST", "PUT", "DELETE","PATCH"],
-=======
-    origin: ["http://localhost:3000"], // change it in production base on your request origin domain
-    methods: ["GET", "POST", "PUT", "DELETE"],
->>>>>>> 770b35dc
     allowedHeaders: ["Content-Type"],
   })
 );
@@ -57,12 +49,8 @@
 app.use("/api-docs", swaggerUi.serve, swaggerUi.setup(swaggerDocs));
 app.use("/v1/products", productsRoutes);
 app.use("/v1/category", categoryRoutes);
-<<<<<<< HEAD
 app.use("/v1/stocks",stocksRoutes);
-app.use('/v1/cart',cartRoutes);
-=======
 app.use("/v1/cart", cartRoutes);
->>>>>>> 770b35dc
 
 const port = Number.parseInt(process.env.SERVER_PORT as string) || 4405;
 
